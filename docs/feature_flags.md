--- conflicted
+++ resolved
@@ -225,13 +225,12 @@
 
 The number of concurrent rule evaluations can be configured with `--rules.max-concurrent-rule-evals`, which is set to `4` by default.
 
-<<<<<<< HEAD
 ## Experimental new web UI
 
 Enables the new experimental web UI instead of the old and stable web UI. The new UI is a complete rewrite and aims to be cleaner, less cluttered, and more modern under the hood. It is not feature complete yet and is still under active development.
 
 `--enable-feature=new-ui`
-=======
+
 ## Metadata WAL Records
 
 `--enable-feature=metadata-wal-records`
@@ -240,5 +239,4 @@
 metadata changes as WAL records on a per-series basis.
 
 This must be used if
-you are also using remote write 2.0 as it will only gather metadata from the WAL.
->>>>>>> 398f42de
+you are also using remote write 2.0 as it will only gather metadata from the WAL.