--- conflicted
+++ resolved
@@ -125,27 +125,9 @@
 		&cfg.localStoragePath, "storage.local.path", "data",
 		"Base path for metrics storage.",
 	)
-<<<<<<< HEAD
 	cfg.fs.DurationVar(
 		&cfg.tsdb.MinBlockDuration, "storage.tsdb.min-block-duration", 2*time.Hour,
 		"Minimum duration of a data block before being persisted.",
-=======
-	cfg.fs.Uint64Var(
-		&cfg.storage.TargetHeapSize, "storage.local.target-heap-size", 2*1024*1024*1024,
-		"The metrics storage attempts to limit its own memory usage such that the total heap size approaches this value. Note that this is not a hard limit. Actual heap size might be temporarily or permanently higher for a variety of reasons. The default value is a relatively safe setting to not use more than 3 GiB physical memory.",
-	)
-	cfg.fs.Uint64Var(
-		&cfg.deprecatedMemoryChunks, "storage.local.memory-chunks", 0,
-		"Deprecated. If set, -storage.local.target-heap-size will be set to this value times 3072.",
-	)
-	cfg.fs.DurationVar(
-		&cfg.storage.PersistenceRetentionPeriod, "storage.local.retention", 15*24*time.Hour,
-		"How long to retain samples in the local storage.",
-	)
-	cfg.fs.Uint64Var(
-		&cfg.deprecatedMaxChunksToPersist, "storage.local.max-chunks-to-persist", 0,
-		"Deprecated. This flag has no effect anymore.",
->>>>>>> 50e4f49b
 	)
 	cfg.fs.DurationVar(
 		&cfg.tsdb.MaxBlockDuration, "storage.tsdb.max-block-duration", 36*time.Hour,
@@ -207,13 +189,6 @@
 	if promql.StalenessDelta < 0 {
 		return fmt.Errorf("negative staleness delta: %s", promql.StalenessDelta)
 	}
-	// The staleness delta is also a reasonable head chunk timeout. Thus, we
-	// don't expose it as a separate flag but set it here.
-	cfg.storage.HeadChunkTimeout = promql.StalenessDelta
-
-	if cfg.storage.TargetHeapSize < 1024*1024 {
-		return fmt.Errorf("target heap size smaller than %d: %d", 1024*1024, cfg.storage.TargetHeapSize)
-	}
 
 	if err := parsePrometheusURL(); err != nil {
 		return err
@@ -229,15 +204,6 @@
 		if err := validateAlertmanagerURL(u); err != nil {
 			return err
 		}
-	}
-
-	// Deal with deprecated storage flags.
-	if cfg.deprecatedMaxChunksToPersist > 0 {
-		log.Warn("Flag -storage.local.max-chunks-to-persist is deprecated. It has no effect.")
-	}
-	if cfg.deprecatedMemoryChunks > 0 {
-		cfg.storage.TargetHeapSize = cfg.deprecatedMemoryChunks * 3072
-		log.Warnf("Flag -storage.local.memory-chunks is deprecated. Its value %d is used to override -storage.local.target-heap-size to %d.", cfg.deprecatedMemoryChunks, cfg.storage.TargetHeapSize)
 	}
 
 	return nil
