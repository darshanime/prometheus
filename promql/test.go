// Copyright 2015 The Prometheus Authors
// Licensed under the Apache License, Version 2.0 (the "License");
// you may not use this file except in compliance with the License.
// You may obtain a copy of the License at
//
// http://www.apache.org/licenses/LICENSE-2.0
//
// Unless required by applicable law or agreed to in writing, software
// distributed under the License is distributed on an "AS IS" BASIS,
// WITHOUT WARRANTIES OR CONDITIONS OF ANY KIND, either express or implied.
// See the License for the specific language governing permissions and
// limitations under the License.

package promql

import (
	"context"
	"embed"
	"errors"
	"fmt"
	"io/fs"
	"math"
	"sort"
	"strconv"
	"strings"
	"testing"
	"time"

	"github.com/grafana/regexp"
	"github.com/prometheus/common/model"
	"github.com/stretchr/testify/require"

	"github.com/prometheus/prometheus/model/exemplar"
	"github.com/prometheus/prometheus/model/histogram"
	"github.com/prometheus/prometheus/model/labels"
	"github.com/prometheus/prometheus/model/timestamp"
	"github.com/prometheus/prometheus/promql/parser"
	"github.com/prometheus/prometheus/promql/parser/posrange"
	"github.com/prometheus/prometheus/storage"
	"github.com/prometheus/prometheus/util/teststorage"
	"github.com/prometheus/prometheus/util/testutil"
)

var (
	minNormal = math.Float64frombits(0x0010000000000000) // The smallest positive normal value of type float64.

	patSpace                    = regexp.MustCompile("[\t ]+")
	patLoad                     = regexp.MustCompile(`^load(?:_(with_nhcb))?\s+(.+?)$`)
	patEvalInstant              = regexp.MustCompile(`^eval(?:_(with_nhcb))?(?:_(fail|ordered))?\s+instant\s+(?:at\s+(.+?))?\s+(.+)$`)
	patEvalRange                = regexp.MustCompile(`^eval(?:_(fail))?\s+range\s+from\s+(.+)\s+to\s+(.+)\s+step\s+(.+?)\s+(.+)$`)
	histogramBucketReplacements = []struct {
		pattern *regexp.Regexp
		repl    string
	}{
		{
			pattern: regexp.MustCompile(`_bucket\b`),
			repl:    "",
		},
		{
			pattern: regexp.MustCompile(`\s+by\s+\(le\)`),
			repl:    "",
		},
		{
			pattern: regexp.MustCompile(`\(le,\s*`),
			repl:    "(",
		},
		{
			pattern: regexp.MustCompile(`,\s*le,\s*`),
			repl:    ", ",
		},
		{
			pattern: regexp.MustCompile(`,\s*le\)`),
			repl:    ")",
		},
	}
)

const (
	defaultEpsilon = 0.000001 // Relative error allowed for sample values.
)

var testStartTime = time.Unix(0, 0).UTC()

// LoadedStorage returns storage with generated data using the provided load statements.
// Non-load statements will cause test errors.
func LoadedStorage(t testutil.T, input string) *teststorage.TestStorage {
	test, err := newTest(t, input)
	require.NoError(t, err)

	for _, cmd := range test.cmds {
		switch cmd.(type) {
		case *loadCmd:
			require.NoError(t, test.exec(cmd, nil))
		default:
			t.Errorf("only 'load' commands accepted, got '%s'", cmd)
		}
	}
	return test.storage
}

// RunBuiltinTests runs an acceptance test suite against the provided engine.
func RunBuiltinTests(t *testing.T, engine QueryEngine) {
	t.Cleanup(func() { parser.EnableExperimentalFunctions = false })
	parser.EnableExperimentalFunctions = true

	files, err := fs.Glob(testsFs, "*/*.test")
	require.NoError(t, err)

	for _, fn := range files {
		t.Run(fn, func(t *testing.T) {
			content, err := fs.ReadFile(testsFs, fn)
			require.NoError(t, err)
			RunTest(t, string(content), engine)
		})
	}
}

// RunTest parses and runs the test against the provided engine.
func RunTest(t testutil.T, input string, engine QueryEngine) {
	require.NoError(t, runTest(t, input, engine))
}

func runTest(t testutil.T, input string, engine QueryEngine) error {
	test, err := newTest(t, input)

	// Why do this before checking err? newTest() can create the test storage and then return an error,
	// and we want to make sure to clean that up to avoid leaking goroutines.
	defer func() {
		if test == nil {
			return
		}
		if test.storage != nil {
			test.storage.Close()
		}
		if test.cancelCtx != nil {
			test.cancelCtx()
		}
	}()

	if err != nil {
		return err
	}

	for _, cmd := range test.cmds {
		if err := test.exec(cmd, engine); err != nil {
			// TODO(fabxc): aggregate command errors, yield diffs for result
			// comparison errors.
			return err
		}
	}

	return nil
}

// test is a sequence of read and write commands that are run
// against a test storage.
type test struct {
	testutil.T

	cmds []testCommand

	storage *teststorage.TestStorage

	context   context.Context
	cancelCtx context.CancelFunc
}

// newTest returns an initialized empty Test.
func newTest(t testutil.T, input string) (*test, error) {
	test := &test{
		T:    t,
		cmds: []testCommand{},
	}
	err := test.parse(input)
	test.clear()

	return test, err
}

//go:embed testdata
var testsFs embed.FS

func raise(line int, format string, v ...interface{}) error {
	return &parser.ParseErr{
		LineOffset: line,
		Err:        fmt.Errorf(format, v...),
	}
}

func parseLoad(lines []string, i int) (int, *loadCmd, error) {
	if !patLoad.MatchString(lines[i]) {
		return i, nil, raise(i, "invalid load command. (load[_with_nhcb] <step:duration>)")
	}
	parts := patLoad.FindStringSubmatch(lines[i])
	var (
		withNhcb = parts[1] == "with_nhcb"
		step     = parts[2]
	)
	gap, err := model.ParseDuration(step)
	if err != nil {
		return i, nil, raise(i, "invalid step definition %q: %s", step, err)
	}
	cmd := newLoadCmd(time.Duration(gap), withNhcb)
	for i+1 < len(lines) {
		i++
		defLine := lines[i]
		if len(defLine) == 0 {
			i--
			break
		}
		metric, vals, err := parseSeries(defLine, i)
		if err != nil {
			return i, nil, err
		}
		cmd.set(metric, vals...)
	}
	return i, cmd, nil
}

func parseSeries(defLine string, line int) (labels.Labels, []parser.SequenceValue, error) {
	metric, vals, err := parser.ParseSeriesDesc(defLine)
	if err != nil {
		parser.EnrichParseError(err, func(parseErr *parser.ParseErr) {
			parseErr.LineOffset = line
		})
		return labels.Labels{}, nil, err
	}
	return metric, vals, nil
}

func (t *test) parseEval(lines []string, i int) (int, *evalCmd, error) {
	instantParts := patEvalInstant.FindStringSubmatch(lines[i])
	rangeParts := patEvalRange.FindStringSubmatch(lines[i])

	if instantParts == nil && rangeParts == nil {
		return i, nil, raise(i, "invalid evaluation command. Must be either 'eval[_with_nhcb][_fail|_ordered] instant [at <offset:duration>] <query>' or 'eval[_fail] range from <from> to <to> step <step> <query>'")
	}

	isInstant := instantParts != nil

	var withNhcb bool
	var mod string
	var expr string

	if isInstant {
		withNhcb = instantParts[1] == "with_nhcb"
		mod = instantParts[2]
		expr = instantParts[4]
	} else {
		mod = rangeParts[1]
		expr = rangeParts[5]
	}

	_, err := parser.ParseExpr(expr)
	if err != nil {
		parser.EnrichParseError(err, func(parseErr *parser.ParseErr) {
			parseErr.LineOffset = i
			posOffset := posrange.Pos(strings.Index(lines[i], expr))
			parseErr.PositionRange.Start += posOffset
			parseErr.PositionRange.End += posOffset
			parseErr.Query = lines[i]
		})
		return i, nil, err
	}

	formatErr := func(format string, args ...any) error {
		combinedArgs := []any{expr, i + 1}

		combinedArgs = append(combinedArgs, args...)
		return fmt.Errorf("error in eval %s (line %v): "+format, combinedArgs...)
	}

	var cmd *evalCmd

	if isInstant {
		at := instantParts[3]
		offset, err := model.ParseDuration(at)
		if err != nil {
			return i, nil, formatErr("invalid timestamp definition %q: %s", at, err)
		}
		ts := testStartTime.Add(time.Duration(offset))
		cmd = newInstantEvalCmd(expr, ts, i+1)
	} else {
		from := rangeParts[2]
		to := rangeParts[3]
		step := rangeParts[4]

		parsedFrom, err := model.ParseDuration(from)
		if err != nil {
			return i, nil, formatErr("invalid start timestamp definition %q: %s", from, err)
		}

		parsedTo, err := model.ParseDuration(to)
		if err != nil {
			return i, nil, formatErr("invalid end timestamp definition %q: %s", to, err)
		}

		if parsedTo < parsedFrom {
			return i, nil, formatErr("invalid test definition, end timestamp (%s) is before start timestamp (%s)", to, from)
		}

		parsedStep, err := model.ParseDuration(step)
		if err != nil {
			return i, nil, formatErr("invalid step definition %q: %s", step, err)
		}

		cmd = newRangeEvalCmd(expr, testStartTime.Add(time.Duration(parsedFrom)), testStartTime.Add(time.Duration(parsedTo)), time.Duration(parsedStep), i+1)
	}

	switch mod {
	case "ordered":
		// Ordered results are not supported for range queries, but the regex for range query commands does not allow
		// asserting an ordered result, so we don't need to do any error checking here.
		cmd.ordered = true
	case "fail":
		cmd.fail = true
	}
	cmd.withNhcb = withNhcb

	for j := 1; i+1 < len(lines); j++ {
		i++
		defLine := lines[i]
		if len(defLine) == 0 {
			i--
			break
		}
		if f, err := parseNumber(defLine); err == nil {
			cmd.expect(0, parser.SequenceValue{Value: f})
			break
		}
		metric, vals, err := parseSeries(defLine, i)
		if err != nil {
			return i, nil, err
		}

		// Currently, we are not expecting any matrices.
		if len(vals) > 1 && isInstant {
			return i, nil, formatErr("expecting multiple values in instant evaluation not allowed")
		}
		cmd.expectMetric(j, metric, vals...)
	}
	return i, cmd, nil
}

// getLines returns trimmed lines after removing the comments.
func getLines(input string) []string {
	lines := strings.Split(input, "\n")
	for i, l := range lines {
		l = strings.TrimSpace(l)
		if strings.HasPrefix(l, "#") {
			l = ""
		}
		lines[i] = l
	}
	return lines
}

// parse the given command sequence and appends it to the test.
func (t *test) parse(input string) error {
	lines := getLines(input)
	var err error
	// Scan for steps line by line.
	for i := 0; i < len(lines); i++ {
		l := lines[i]
		if len(l) == 0 {
			continue
		}
		var cmd testCommand

		switch c := strings.ToLower(patSpace.Split(l, 2)[0]); {
		case c == "clear":
			cmd = &clearCmd{}
		case strings.HasPrefix(c, "load"):
			i, cmd, err = parseLoad(lines, i)
		case strings.HasPrefix(c, "eval"):
			i, cmd, err = t.parseEval(lines, i)
		default:
			return raise(i, "invalid command %q", l)
		}
		if err != nil {
			return err
		}
		t.cmds = append(t.cmds, cmd)
	}
	return nil
}

// testCommand is an interface that ensures that only the package internal
// types can be a valid command for a test.
type testCommand interface {
	testCmd()
}

func (*clearCmd) testCmd() {}
func (*loadCmd) testCmd()  {}
func (*evalCmd) testCmd()  {}

// loadCmd is a command that loads sequences of sample values for specific
// metrics into the storage.
type loadCmd struct {
	gap       time.Duration
	metrics   map[uint64]labels.Labels
	defs      map[uint64][]Sample
	exemplars map[uint64][]exemplar.Exemplar
	withNhcb  bool
}

func newLoadCmd(gap time.Duration, withNhcb bool) *loadCmd {
	return &loadCmd{
		gap:       gap,
		metrics:   map[uint64]labels.Labels{},
		defs:      map[uint64][]Sample{},
		exemplars: map[uint64][]exemplar.Exemplar{},
		withNhcb:  withNhcb,
	}
}

func (cmd loadCmd) String() string {
	return "load"
}

// set a sequence of sample values for the given metric.
func (cmd *loadCmd) set(m labels.Labels, vals ...parser.SequenceValue) {
	h := m.Hash()

	samples := make([]Sample, 0, len(vals))
	ts := testStartTime
	for _, v := range vals {
		if !v.Omitted {
			samples = append(samples, Sample{
				T: ts.UnixNano() / int64(time.Millisecond/time.Nanosecond),
				F: v.Value,
				H: v.Histogram,
			})
		}
		ts = ts.Add(cmd.gap)
	}
	cmd.defs[h] = samples
	cmd.metrics[h] = m
}

// append the defined time series to the storage.
func (cmd *loadCmd) append(a storage.Appender) error {
	for h, smpls := range cmd.defs {
		m := cmd.metrics[h]

		for _, s := range smpls {
			if err := appendSample(a, s, m); err != nil {
				return err
			}
		}
	}
	if cmd.withNhcb {
		return cmd.appendCustomHistogram(a)
	}
	return nil
}

func getHistogramMetricBase(m labels.Labels, suffix string) (labels.Labels, uint64) {
	mName := m.Get(labels.MetricName)
	baseM := labels.NewBuilder(m).
		Set(labels.MetricName, strings.TrimSuffix(mName, suffix)).
		Del(labels.BucketLabel).
		Labels()
	hash := baseM.Hash()
	return baseM, hash
}

type tempHistogramWrapper struct {
	metric      labels.Labels
	upperBounds []float64
	histByTs    map[int64]tempHistogram
}

func newTempHistogramWrapper() tempHistogramWrapper {
	return tempHistogramWrapper{
		upperBounds: []float64{},
		histByTs:    map[int64]tempHistogram{},
	}
}

type tempHistogram struct {
	bucketCounts map[float64]float64
	count        float64
	sum          float64
}

func newTempHistogram() tempHistogram {
	return tempHistogram{
		bucketCounts: map[float64]float64{},
	}
}

func processClassicHistogramSeries(m labels.Labels, suffix string, histMap map[uint64]tempHistogramWrapper, smpls []Sample, updateHistWrapper func(*tempHistogramWrapper), updateHist func(*tempHistogram, float64)) {
	m2, m2hash := getHistogramMetricBase(m, suffix)
	histWrapper, exists := histMap[m2hash]
	if !exists {
		histWrapper = newTempHistogramWrapper()
	}
	histWrapper.metric = m2
	if updateHistWrapper != nil {
		updateHistWrapper(&histWrapper)
	}
	for _, s := range smpls {
		if s.H != nil {
			continue
		}
		hist, exists := histWrapper.histByTs[s.T]
		if !exists {
			hist = newTempHistogram()
		}
		updateHist(&hist, s.F)
		histWrapper.histByTs[s.T] = hist
	}
	histMap[m2hash] = histWrapper
}

func processUpperBoundsAndCreateBaseHistogram(upperBounds0 []float64) ([]float64, *histogram.FloatHistogram) {
	sort.Float64s(upperBounds0)
	upperBounds := make([]float64, 0, len(upperBounds0))
	prevLe := math.Inf(-1)
	for _, le := range upperBounds0 {
		if le != prevLe { // deduplicate
			upperBounds = append(upperBounds, le)
			prevLe = le
		}
	}
	var customBounds []float64
	if upperBounds[len(upperBounds)-1] == math.Inf(1) {
		customBounds = upperBounds[:len(upperBounds)-1]
	} else {
		customBounds = upperBounds
	}
	return upperBounds, &histogram.FloatHistogram{
		Count:  0,
		Sum:    0,
		Schema: histogram.CustomBucketsSchema,
		PositiveSpans: []histogram.Span{
			{Offset: 0, Length: uint32(len(upperBounds))},
		},
		PositiveBuckets: make([]float64, len(upperBounds)),
		CustomValues:    customBounds,
	}
}

// If classic histograms are defined, convert them into native histograms with custom
// bounds and append the defined time series to the storage.
func (cmd *loadCmd) appendCustomHistogram(a storage.Appender) error {
	histMap := map[uint64]tempHistogramWrapper{}

	// Go through all the time series to collate classic histogram data
	// and organise them by timestamp.
	for hash, smpls := range cmd.defs {
		m := cmd.metrics[hash]
		mName := m.Get(labels.MetricName)
		switch {
		case strings.HasSuffix(mName, "_bucket") && m.Has(labels.BucketLabel):
			le, err := strconv.ParseFloat(m.Get(labels.BucketLabel), 64)
			if err != nil || math.IsNaN(le) {
				continue
			}
			processClassicHistogramSeries(m, "_bucket", histMap, smpls, func(histWrapper *tempHistogramWrapper) {
				histWrapper.upperBounds = append(histWrapper.upperBounds, le)
			}, func(hist *tempHistogram, f float64) {
				hist.bucketCounts[le] = f
			})
		case strings.HasSuffix(mName, "_count"):
			processClassicHistogramSeries(m, "_count", histMap, smpls, nil, func(hist *tempHistogram, f float64) {
				hist.count = f
			})
		case strings.HasSuffix(mName, "_sum"):
			processClassicHistogramSeries(m, "_sum", histMap, smpls, nil, func(hist *tempHistogram, f float64) {
				hist.sum = f
			})
		}
	}

	// Convert the collated classic histogram data into native histograms
	// with custom bounds and append them to the storage.
	for _, histWrapper := range histMap {
		upperBounds, fhBase := processUpperBoundsAndCreateBaseHistogram(histWrapper.upperBounds)
		samples := make([]Sample, 0, len(histWrapper.histByTs))
		for t, hist := range histWrapper.histByTs {
			fh := fhBase.Copy()
			var prevCount, total float64
			for i, le := range upperBounds {
				currCount, exists := hist.bucketCounts[le]
				if !exists {
					currCount = 0
				}
				count := currCount - prevCount
				fh.PositiveBuckets[i] = count
				total += count
				prevCount = currCount
			}
			fh.Sum = hist.sum
			if hist.count != 0 {
				total = hist.count
			}
			fh.Count = total
			s := Sample{T: t, H: fh.Compact(0)}
			if err := s.H.Validate(); err != nil {
				return err
			}
			samples = append(samples, s)
		}
		sort.Slice(samples, func(i, j int) bool { return samples[i].T < samples[j].T })
		for _, s := range samples {
			if err := appendSample(a, s, histWrapper.metric); err != nil {
				return err
			}
		}
	}
	return nil
}

func appendSample(a storage.Appender, s Sample, m labels.Labels) error {
	if s.H != nil {
		if _, err := a.AppendHistogram(0, m, s.T, nil, s.H); err != nil {
			return err
		}
	} else {
		if _, err := a.Append(0, m, s.T, s.F); err != nil {
			return err
		}
	}
	return nil
}

// evalCmd is a command that evaluates an expression for the given time (range)
// and expects a specific result.
type evalCmd struct {
	expr  string
	start time.Time
	end   time.Time
	step  time.Duration
	line  int

	isRange       bool // if false, instant query
	fail, ordered bool
	withNhcb      bool

	metrics  map[uint64]labels.Labels
	expected map[uint64]entry
}

type entry struct {
	pos  int
	vals []parser.SequenceValue
}

func (e entry) String() string {
	return fmt.Sprintf("%d: %s", e.pos, e.vals)
}

func newInstantEvalCmd(expr string, start time.Time, line int) *evalCmd {
	return &evalCmd{
		expr:  expr,
		start: start,
		line:  line,

		metrics:  map[uint64]labels.Labels{},
		expected: map[uint64]entry{},
	}
}

func newRangeEvalCmd(expr string, start, end time.Time, step time.Duration, line int) *evalCmd {
	return &evalCmd{
		expr:    expr,
		start:   start,
		end:     end,
		step:    step,
		line:    line,
		isRange: true,

		metrics:  map[uint64]labels.Labels{},
		expected: map[uint64]entry{},
	}
}

func (ev *evalCmd) String() string {
	return "eval"
}

// expect adds a sequence of values to the set of expected
// results for the query.
func (ev *evalCmd) expect(pos int, vals ...parser.SequenceValue) {
	ev.expected[0] = entry{pos: pos, vals: vals}
}

// expectMetric adds a new metric with a sequence of values to the set of expected
// results for the query.
func (ev *evalCmd) expectMetric(pos int, m labels.Labels, vals ...parser.SequenceValue) {
	h := m.Hash()
	ev.metrics[h] = m
	ev.expected[h] = entry{pos: pos, vals: vals}
}

// compareResult compares the result value with the defined expectation.
func (ev *evalCmd) compareResult(result parser.Value) error {
	switch val := result.(type) {
	case Matrix:
		if ev.ordered {
			return fmt.Errorf("expected ordered result, but query returned a matrix")
		}

		if err := assertMatrixSorted(val); err != nil {
			return err
		}

		seen := map[uint64]bool{}
		for _, s := range val {
			hash := s.Metric.Hash()
			if _, ok := ev.metrics[hash]; !ok {
				return fmt.Errorf("unexpected metric %s in result, has %s", s.Metric, formatSeriesResult(s))
			}
			seen[hash] = true
			exp := ev.expected[hash]

			var expectedFloats []FPoint
			var expectedHistograms []HPoint

			for i, e := range exp.vals {
				ts := ev.start.Add(time.Duration(i) * ev.step)

				if ts.After(ev.end) {
					return fmt.Errorf("expected %v points for %s, but query time range cannot return this many points", len(exp.vals), ev.metrics[hash])
				}

				t := ts.UnixNano() / int64(time.Millisecond/time.Nanosecond)

				if e.Histogram != nil {
					expectedHistograms = append(expectedHistograms, HPoint{T: t, H: e.Histogram})
				} else if !e.Omitted {
					expectedFloats = append(expectedFloats, FPoint{T: t, F: e.Value})
				}
			}

			if len(expectedFloats) != len(s.Floats) || len(expectedHistograms) != len(s.Histograms) {
				return fmt.Errorf("expected %v float points and %v histogram points for %s, but got %s", len(expectedFloats), len(expectedHistograms), ev.metrics[hash], formatSeriesResult(s))
			}

			for i, expected := range expectedFloats {
				actual := s.Floats[i]

				if expected.T != actual.T {
					return fmt.Errorf("expected float value at index %v for %s to have timestamp %v, but it had timestamp %v (result has %s)", i, ev.metrics[hash], expected.T, actual.T, formatSeriesResult(s))
				}

				if !almostEqual(actual.F, expected.F, defaultEpsilon) {
					return fmt.Errorf("expected float value at index %v (t=%v) for %s to be %v, but got %v (result has %s)", i, actual.T, ev.metrics[hash], expected.F, actual.F, formatSeriesResult(s))
				}
			}

			for i, expected := range expectedHistograms {
				actual := s.Histograms[i]

				if expected.T != actual.T {
					return fmt.Errorf("expected histogram value at index %v for %s to have timestamp %v, but it had timestamp %v (result has %s)", i, ev.metrics[hash], expected.T, actual.T, formatSeriesResult(s))
				}

				if !actual.H.Equals(expected.H.Compact(0)) {
					return fmt.Errorf("expected histogram value at index %v (t=%v) for %s to be %v, but got %v (result has %s)", i, actual.T, ev.metrics[hash], expected.H, actual.H, formatSeriesResult(s))
				}
			}
		}

		for hash := range ev.expected {
			if !seen[hash] {
				return fmt.Errorf("expected metric %s not found", ev.metrics[hash])
			}
		}

	case Vector:
		seen := map[uint64]bool{}
		for pos, v := range val {
			fp := v.Metric.Hash()
			if _, ok := ev.metrics[fp]; !ok {
				if v.H != nil {
					return fmt.Errorf("unexpected metric %s in result, has value %v", v.Metric, v.H)
				}

				return fmt.Errorf("unexpected metric %s in result, has value %v", v.Metric, v.F)
			}
			exp := ev.expected[fp]
			if ev.ordered && exp.pos != pos+1 {
				return fmt.Errorf("expected metric %s with %v at position %d but was at %d", v.Metric, exp.vals, exp.pos, pos+1)
			}
			exp0 := exp.vals[0]
			expH := exp0.Histogram
			if expH == nil && v.H != nil {
				return fmt.Errorf("expected float value %v for %s but got histogram %s", exp0, v.Metric, HistogramTestExpression(v.H))
			}
			if expH != nil && v.H == nil {
				return fmt.Errorf("expected histogram %s for %s but got float value %v", HistogramTestExpression(expH), v.Metric, v.F)
			}
			if expH != nil && !expH.Compact(0).Equals(v.H) {
				return fmt.Errorf("expected %v for %s but got %s", HistogramTestExpression(expH), v.Metric, HistogramTestExpression(v.H))
			}
			if !almostEqual(exp0.Value, v.F, defaultEpsilon) {
				return fmt.Errorf("expected %v for %s but got %v", exp0.Value, v.Metric, v.F)
			}

			seen[fp] = true
		}
		for fp, expVals := range ev.expected {
			if !seen[fp] {
				return fmt.Errorf("expected metric %s with %v not found", ev.metrics[fp], expVals)
			}
		}

	case Scalar:
		if len(ev.expected) != 1 {
			return fmt.Errorf("expected vector result, but got scalar %s", val.String())
		}
		exp0 := ev.expected[0].vals[0]
		if exp0.Histogram != nil {
			return fmt.Errorf("expected Histogram %v but got scalar %s", exp0.Histogram.TestExpression(), val.String())
		}
		if !almostEqual(exp0.Value, val.V, defaultEpsilon) {
			return fmt.Errorf("expected Scalar %v but got %v", val.V, exp0.Value)
		}

	default:
		panic(fmt.Errorf("promql.Test.compareResult: unexpected result type %T", result))
	}
	return nil
}

func formatSeriesResult(s Series) string {
	floatPlural := "s"
	histogramPlural := "s"

	if len(s.Floats) == 1 {
		floatPlural = ""
	}

	if len(s.Histograms) == 1 {
		histogramPlural = ""
	}

	return fmt.Sprintf("%v float point%s %v and %v histogram point%s %v", len(s.Floats), floatPlural, s.Floats, len(s.Histograms), histogramPlural, s.Histograms)
}

// HistogramTestExpression returns TestExpression() for the given histogram or "" if the histogram is nil.
func HistogramTestExpression(h *histogram.FloatHistogram) string {
	if h != nil {
		return h.TestExpression()
	}
	return ""
}

// clearCmd is a command that wipes the test's storage state.
type clearCmd struct{}

func (cmd clearCmd) String() string {
	return "clear"
}

type atModifierTestCase struct {
	expr     string
	evalTime time.Time
}

func atModifierTestCases(exprStr string, evalTime time.Time) ([]atModifierTestCase, error) {
	expr, err := parser.ParseExpr(exprStr)
	if err != nil {
		return nil, err
	}
	ts := timestamp.FromTime(evalTime)

	containsNonStepInvariant := false
	// Setting the @ timestamp for all selectors to be evalTime.
	// If there is a subquery, then the selectors inside it don't get the @ timestamp.
	// If any selector already has the @ timestamp set, then it is untouched.
	parser.Inspect(expr, func(node parser.Node, path []parser.Node) error {
		_, _, subqTs := subqueryTimes(path)
		if subqTs != nil {
			// There is a subquery with timestamp in the path,
			// hence don't change any timestamps further.
			return nil
		}
		switch n := node.(type) {
		case *parser.VectorSelector:
			if n.Timestamp == nil {
				n.Timestamp = makeInt64Pointer(ts)
			}

		case *parser.MatrixSelector:
			if vs := n.VectorSelector.(*parser.VectorSelector); vs.Timestamp == nil {
				vs.Timestamp = makeInt64Pointer(ts)
			}

		case *parser.SubqueryExpr:
			if n.Timestamp == nil {
				n.Timestamp = makeInt64Pointer(ts)
			}

		case *parser.Call:
			_, ok := AtModifierUnsafeFunctions[n.Func.Name]
			containsNonStepInvariant = containsNonStepInvariant || ok
		}
		return nil
	})

	if containsNonStepInvariant {
		// Expression contains a function whose result can vary with evaluation
		// time, even though its arguments are step invariant: skip it.
		return nil, nil
	}

	newExpr := expr.String() // With all the @ evalTime set.
	additionalEvalTimes := []int64{-10 * ts, 0, ts / 5, ts, 10 * ts}
	if ts == 0 {
		additionalEvalTimes = []int64{-1000, -ts, 1000}
	}
	testCases := make([]atModifierTestCase, 0, len(additionalEvalTimes))
	for _, et := range additionalEvalTimes {
		testCases = append(testCases, atModifierTestCase{
			expr:     newExpr,
			evalTime: timestamp.Time(et),
		})
	}

	return testCases, nil
}

// exec processes a single step of the test.
func (t *test) exec(tc testCommand, engine QueryEngine) error {
	switch cmd := tc.(type) {
	case *clearCmd:
		t.clear()

	case *loadCmd:
		app := t.storage.Appender(t.context)
		if err := cmd.append(app); err != nil {
			app.Rollback()
			return err
		}

		if err := app.Commit(); err != nil {
			return err
		}

	case *evalCmd:
		return t.execEval(cmd, engine)

	default:
		panic("promql.Test.exec: unknown test command type")
	}
	return nil
}

func (t *test) execEval(cmd *evalCmd, engine QueryEngine) error {
	if cmd.isRange {
		return t.execRangeEval(cmd, engine)
	}

	return t.execInstantEval(cmd, engine)
}

func (t *test) execRangeEval(cmd *evalCmd, engine QueryEngine) error {
	q, err := engine.NewRangeQuery(t.context, t.storage, nil, cmd.expr, cmd.start, cmd.end, cmd.step)
	if err != nil {
		return fmt.Errorf("error creating range query for %q (line %d): %w", cmd.expr, cmd.line, err)
	}
	res := q.Exec(t.context)
	if res.Err != nil {
		if cmd.fail {
			return nil
		}

		return fmt.Errorf("error evaluating query %q (line %d): %w", cmd.expr, cmd.line, res.Err)
	}
	if res.Err == nil && cmd.fail {
		return fmt.Errorf("expected error evaluating query %q (line %d) but got none", cmd.expr, cmd.line)
	}
	defer q.Close()

	if err := cmd.compareResult(res.Value); err != nil {
		return fmt.Errorf("error in %s %s (line %d): %w", cmd, cmd.expr, cmd.line, err)
	}

	return nil
}

func (t *test) execInstantEval(cmd *evalCmd, engine QueryEngine) error {
	queries, err := atModifierTestCases(cmd.expr, cmd.start)
	if err != nil {
		return err
	}
	queries = append([]atModifierTestCase{{expr: cmd.expr, evalTime: cmd.start}}, queries...)
	for _, iq := range queries {
<<<<<<< HEAD
		if err := t.runInstantQuery(iq, cmd, engine); err != nil {
			return err
=======
		q, err := engine.NewInstantQuery(t.context, t.storage, nil, iq.expr, iq.evalTime)
		if err != nil {
			return fmt.Errorf("error creating instant query for %q (line %d): %w", cmd.expr, cmd.line, err)
>>>>>>> bd187870
		}
		if cmd.withNhcb {
			if !strings.Contains(iq.expr, "_bucket") {
				return fmt.Errorf("expected _bucket in the expression %q", iq.expr)
			}
			for _, rep := range histogramBucketReplacements {
				iq.expr = rep.pattern.ReplaceAllString(iq.expr, rep.repl)
			}
			if err := t.runInstantQuery(iq, cmd, engine); err != nil {
				return err
			}
		}
	}
	return nil
}

<<<<<<< HEAD
func (t *test) runInstantQuery(iq atModifierTestCase, cmd *evalCmd, engine QueryEngine) error {
	q, err := engine.NewInstantQuery(t.context, t.storage, nil, iq.expr, iq.evalTime)
	if err != nil {
		return err
	}
	defer q.Close()
	res := q.Exec(t.context)
	if res.Err != nil {
		if cmd.fail {
			return nil
=======
		// Check query returns same result in range mode,
		// by checking against the middle step.
		q, err = engine.NewRangeQuery(t.context, t.storage, nil, iq.expr, iq.evalTime.Add(-time.Minute), iq.evalTime.Add(time.Minute), time.Minute)
		if err != nil {
			return fmt.Errorf("error creating range query for %q (line %d): %w", cmd.expr, cmd.line, err)
		}
		rangeRes := q.Exec(t.context)
		if rangeRes.Err != nil {
			return fmt.Errorf("error evaluating query %q (line %d) in range mode: %w", iq.expr, cmd.line, rangeRes.Err)
		}
		defer q.Close()
		if cmd.ordered {
			// Range queries are always sorted by labels, so skip this test case that expects results in a particular order.
			continue
		}
		mat := rangeRes.Value.(Matrix)
		if err := assertMatrixSorted(mat); err != nil {
			return err
>>>>>>> bd187870
		}
		return fmt.Errorf("error evaluating query %q (line %d): %w", iq.expr, cmd.line, res.Err)
	}
	if res.Err == nil && cmd.fail {
		return fmt.Errorf("expected error evaluating query %q (line %d) but got none", iq.expr, cmd.line)
	}
	err = cmd.compareResult(res.Value)
	if err != nil {
		return fmt.Errorf("error in %s %s (line %d): %w", cmd, iq.expr, cmd.line, err)
	}

	// Check query returns same result in range mode,
	// by checking against the middle step.
	q, err = engine.NewRangeQuery(t.context, t.storage, nil, iq.expr, iq.evalTime.Add(-time.Minute), iq.evalTime.Add(time.Minute), time.Minute)
	if err != nil {
		return err
	}
	rangeRes := q.Exec(t.context)
	if rangeRes.Err != nil {
		return fmt.Errorf("error evaluating query %q (line %d) in range mode: %w", iq.expr, cmd.line, rangeRes.Err)
	}
	defer q.Close()
	if cmd.ordered {
		// Range queries are always sorted by labels, so skip this test case that expects results in a particular order.
		return nil
	}
	mat := rangeRes.Value.(Matrix)
	if err := assertMatrixSorted(mat); err != nil {
		return err
	}

	vec := make(Vector, 0, len(mat))
	for _, series := range mat {
		// We expect either Floats or Histograms.
		for _, point := range series.Floats {
			if point.T == timeMilliseconds(iq.evalTime) {
				vec = append(vec, Sample{Metric: series.Metric, T: point.T, F: point.F})
				break
			}
		}
		for _, point := range series.Histograms {
			if point.T == timeMilliseconds(iq.evalTime) {
				vec = append(vec, Sample{Metric: series.Metric, T: point.T, H: point.H})
				break
			}
		}
	}
	if _, ok := res.Value.(Scalar); ok {
		err = cmd.compareResult(Scalar{V: vec[0].F})
	} else {
		err = cmd.compareResult(vec)
	}
	if err != nil {
		return fmt.Errorf("error in %s %s (line %d) range mode: %w", cmd, iq.expr, cmd.line, err)
	}
	return nil
}

func assertMatrixSorted(m Matrix) error {
	if len(m) <= 1 {
		return nil
	}

	for i, s := range m[:len(m)-1] {
		nextIndex := i + 1
		nextMetric := m[nextIndex].Metric

		if labels.Compare(s.Metric, nextMetric) > 0 {
			return fmt.Errorf("matrix results should always be sorted by labels, but matrix is not sorted: series at index %v with labels %s sorts before series at index %v with labels %s", nextIndex, nextMetric, i, s.Metric)
		}
	}

	return nil
}

// clear the current test storage of all inserted samples.
func (t *test) clear() {
	if t.storage != nil {
		err := t.storage.Close()
		require.NoError(t.T, err, "Unexpected error while closing test storage.")
	}
	if t.cancelCtx != nil {
		t.cancelCtx()
	}
	t.storage = teststorage.New(t)
	t.context, t.cancelCtx = context.WithCancel(context.Background())
}

// almostEqual returns true if a and b differ by less than their sum
// multiplied by epsilon.
func almostEqual(a, b, epsilon float64) bool {
	// NaN has no equality but for testing we still want to know whether both values
	// are NaN.
	if math.IsNaN(a) && math.IsNaN(b) {
		return true
	}

	// Cf. http://floating-point-gui.de/errors/comparison/
	if a == b {
		return true
	}

	absSum := math.Abs(a) + math.Abs(b)
	diff := math.Abs(a - b)

	if a == 0 || b == 0 || absSum < minNormal {
		return diff < epsilon*minNormal
	}
	return diff/math.Min(absSum, math.MaxFloat64) < epsilon
}

func parseNumber(s string) (float64, error) {
	n, err := strconv.ParseInt(s, 0, 64)
	f := float64(n)
	if err != nil {
		f, err = strconv.ParseFloat(s, 64)
	}
	if err != nil {
		return 0, fmt.Errorf("error parsing number: %w", err)
	}
	return f, nil
}

// LazyLoader lazily loads samples into storage.
// This is specifically implemented for unit testing of rules.
type LazyLoader struct {
	loadCmd *loadCmd

	storage          storage.Storage
	SubqueryInterval time.Duration

	queryEngine *Engine
	context     context.Context
	cancelCtx   context.CancelFunc

	opts LazyLoaderOpts
}

// LazyLoaderOpts are options for the lazy loader.
type LazyLoaderOpts struct {
	// Both of these must be set to true for regular PromQL (as of
	// Prometheus v2.33). They can still be disabled here for legacy and
	// other uses.
	EnableAtModifier, EnableNegativeOffset bool
}

// NewLazyLoader returns an initialized empty LazyLoader.
func NewLazyLoader(input string, opts LazyLoaderOpts) (*LazyLoader, error) {
	ll := &LazyLoader{
		opts: opts,
	}
	err := ll.parse(input)
	if err != nil {
		return nil, err
	}
	err = ll.clear()
	return ll, err
}

// parse the given load command.
func (ll *LazyLoader) parse(input string) error {
	lines := getLines(input)
	// Accepts only 'load' command.
	for i := 0; i < len(lines); i++ {
		l := lines[i]
		if len(l) == 0 {
			continue
		}
		if strings.HasPrefix(strings.ToLower(patSpace.Split(l, 2)[0]), "load") {
			_, cmd, err := parseLoad(lines, i)
			if err != nil {
				return err
			}
			ll.loadCmd = cmd
			return nil
		}

		return raise(i, "invalid command %q", l)
	}
	return errors.New("no \"load\" command found")
}

// clear the current test storage of all inserted samples.
func (ll *LazyLoader) clear() error {
	if ll.storage != nil {
		if err := ll.storage.Close(); err != nil {
			return fmt.Errorf("closing test storage: %w", err)
		}
	}
	if ll.cancelCtx != nil {
		ll.cancelCtx()
	}
	var err error
	ll.storage, err = teststorage.NewWithError()
	if err != nil {
		return err
	}

	opts := EngineOpts{
		Logger:                   nil,
		Reg:                      nil,
		MaxSamples:               10000,
		Timeout:                  100 * time.Second,
		NoStepSubqueryIntervalFn: func(int64) int64 { return durationMilliseconds(ll.SubqueryInterval) },
		EnableAtModifier:         ll.opts.EnableAtModifier,
		EnableNegativeOffset:     ll.opts.EnableNegativeOffset,
	}

	ll.queryEngine = NewEngine(opts)
	ll.context, ll.cancelCtx = context.WithCancel(context.Background())
	return nil
}

// appendTill appends the defined time series to the storage till the given timestamp (in milliseconds).
func (ll *LazyLoader) appendTill(ts int64) error {
	app := ll.storage.Appender(ll.Context())
	for h, smpls := range ll.loadCmd.defs {
		m := ll.loadCmd.metrics[h]
		for i, s := range smpls {
			if s.T > ts {
				// Removing the already added samples.
				ll.loadCmd.defs[h] = smpls[i:]
				break
			}
			if err := appendSample(app, s, m); err != nil {
				return err
			}
			if i == len(smpls)-1 {
				ll.loadCmd.defs[h] = nil
			}
		}
	}
	return app.Commit()
}

// WithSamplesTill loads the samples till given timestamp and executes the given function.
func (ll *LazyLoader) WithSamplesTill(ts time.Time, fn func(error)) {
	tsMilli := ts.Sub(time.Unix(0, 0).UTC()) / time.Millisecond
	fn(ll.appendTill(int64(tsMilli)))
}

// QueryEngine returns the LazyLoader's query engine.
func (ll *LazyLoader) QueryEngine() *Engine {
	return ll.queryEngine
}

// Queryable allows querying the LazyLoader's data.
// Note: only the samples till the max timestamp used
// in `WithSamplesTill` can be queried.
func (ll *LazyLoader) Queryable() storage.Queryable {
	return ll.storage
}

// Context returns the LazyLoader's context.
func (ll *LazyLoader) Context() context.Context {
	return ll.context
}

// Storage returns the LazyLoader's storage.
func (ll *LazyLoader) Storage() storage.Storage {
	return ll.storage
}

// Close closes resources associated with the LazyLoader.
func (ll *LazyLoader) Close() error {
	ll.cancelCtx()
	return ll.storage.Close()
}<|MERGE_RESOLUTION|>--- conflicted
+++ resolved
@@ -991,14 +991,8 @@
 	}
 	queries = append([]atModifierTestCase{{expr: cmd.expr, evalTime: cmd.start}}, queries...)
 	for _, iq := range queries {
-<<<<<<< HEAD
 		if err := t.runInstantQuery(iq, cmd, engine); err != nil {
 			return err
-=======
-		q, err := engine.NewInstantQuery(t.context, t.storage, nil, iq.expr, iq.evalTime)
-		if err != nil {
-			return fmt.Errorf("error creating instant query for %q (line %d): %w", cmd.expr, cmd.line, err)
->>>>>>> bd187870
 		}
 		if cmd.withNhcb {
 			if !strings.Contains(iq.expr, "_bucket") {
@@ -1015,37 +1009,16 @@
 	return nil
 }
 
-<<<<<<< HEAD
 func (t *test) runInstantQuery(iq atModifierTestCase, cmd *evalCmd, engine QueryEngine) error {
 	q, err := engine.NewInstantQuery(t.context, t.storage, nil, iq.expr, iq.evalTime)
 	if err != nil {
-		return err
+		return fmt.Errorf("error creating instant query for %q (line %d): %w", cmd.expr, cmd.line, err)
 	}
 	defer q.Close()
 	res := q.Exec(t.context)
 	if res.Err != nil {
 		if cmd.fail {
 			return nil
-=======
-		// Check query returns same result in range mode,
-		// by checking against the middle step.
-		q, err = engine.NewRangeQuery(t.context, t.storage, nil, iq.expr, iq.evalTime.Add(-time.Minute), iq.evalTime.Add(time.Minute), time.Minute)
-		if err != nil {
-			return fmt.Errorf("error creating range query for %q (line %d): %w", cmd.expr, cmd.line, err)
-		}
-		rangeRes := q.Exec(t.context)
-		if rangeRes.Err != nil {
-			return fmt.Errorf("error evaluating query %q (line %d) in range mode: %w", iq.expr, cmd.line, rangeRes.Err)
-		}
-		defer q.Close()
-		if cmd.ordered {
-			// Range queries are always sorted by labels, so skip this test case that expects results in a particular order.
-			continue
-		}
-		mat := rangeRes.Value.(Matrix)
-		if err := assertMatrixSorted(mat); err != nil {
-			return err
->>>>>>> bd187870
 		}
 		return fmt.Errorf("error evaluating query %q (line %d): %w", iq.expr, cmd.line, res.Err)
 	}
@@ -1061,7 +1034,7 @@
 	// by checking against the middle step.
 	q, err = engine.NewRangeQuery(t.context, t.storage, nil, iq.expr, iq.evalTime.Add(-time.Minute), iq.evalTime.Add(time.Minute), time.Minute)
 	if err != nil {
-		return err
+		return fmt.Errorf("error creating range query for %q (line %d): %w", cmd.expr, cmd.line, err)
 	}
 	rangeRes := q.Exec(t.context)
 	if rangeRes.Err != nil {
