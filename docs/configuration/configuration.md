--- conflicted
+++ resolved
@@ -511,11 +511,7 @@
 # If this value is left blank, Prometheus will default to `allow-utf-8` if the
 # validation scheme for the current scrape config is set to utf8, or
 # `underscores` if the validation scheme is set to `legacy`.
-<<<<<<< HEAD
-[ metric_name_escaping_scheme: <string> | default "utf8" ]
-=======
 [ metric_name_escaping_scheme: <string> | default "allow-utf-8" ]
->>>>>>> aea6503d
 
 # Limit on total number of positive and negative buckets allowed in a single
 # native histogram. The resolution of a histogram with more buckets will be
